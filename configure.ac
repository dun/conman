<<<<<<< HEAD
##*****************************************************************************
## $Id$
##*****************************************************************************
## Process this file with autoconf to produce a configure script.
##*****************************************************************************
## This file is part of ConMan: The Console Manager.
## For details, see <http://www.llnl.gov/linux/conman/>.
##
## Copyright (C) 2001-2006 The Regents of the University of California.
## Produced at Lawrence Livermore National Laboratory (cf, DISCLAIMER).
## Written by Chris Dunlap <cdunlap@llnl.gov>.
## UCRL-CODE-2002-009.
##
## This is free software; you can redistribute it and/or modify it
## under the terms of the GNU General Public License as published by
## the Free Software Foundation; either version 2 of the License, or
## (at your option) any later version.
##
## This is distributed in the hope that it will be useful, but WITHOUT
## ANY WARRANTY; without even the implied warranty of MERCHANTABILITY or
## FITNESS FOR A PARTICULAR PURPOSE.  See the GNU General Public License
## for more details.
##
## You should have received a copy of the GNU General Public License along
## with this program; if not, write to the Free Software Foundation, Inc.,
## 51 Franklin Street, Fifth Floor, Boston, MA  02110-1301  USA.
##*****************************************************************************

##
# Prologue.
##
AC_INIT
X_AC_META
AC_CONFIG_AUX_DIR([config])
AC_CONFIG_SRCDIR([src/conmand/conmand.c])
X_AC_CANONICAL
X_AC_HUMOR

##
# Automake support.
##
AM_INIT_AUTOMAKE([$PACKAGE], [$VERSION], [gnu no-define])
AC_CONFIG_HEADERS([config/config.h])
AM_MAINTAINER_MODE

##
# Checks for programs.
##
=======
#******************************************************************************
# ConMan AutoConf Configuration
#   Process this file with autoconf to produce a configure script.
#******************************************************************************
# $Id$
#******************************************************************************
# Written by Chris Dunlap <cdunlap@llnl.gov>.
# Copyright (C) 2007-2009 Lawrence Livermore National Security, LLC.
# Copyright (C) 2001-2007 The Regents of the University of California.
# UCRL-CODE-2002-009.
#
# This file is part of ConMan: The Console Manager.
# For details, see <http://home.gna.org/conman/>.
#
# This is free software; you can redistribute it and/or modify it
# under the terms of the GNU General Public License as published by
# the Free Software Foundation; either version 2 of the License, or
# (at your option) any later version.
#
# This is distributed in the hope that it will be useful, but WITHOUT
# ANY WARRANTY; without even the implied warranty of MERCHANTABILITY or
# FITNESS FOR A PARTICULAR PURPOSE.  See the GNU General Public License
# for more details.
#
# You should have received a copy of the GNU General Public License
# along with this program.  If not, see <http://www.gnu.org/licenses/>.
#******************************************************************************


dnl Prologue.
dnl
AC_INIT(common.h)
AC_CONFIG_AUX_DIR(auxdir)
AC_CONFIG_HEADER(config.h)


dnl Read package and version info from VERSION.
dnl
PROJECT="`perl -ne 'print,exit if s/^\s*NAME:\s*(\S*).*/\1/i' $srcdir/META`"
AC_DEFINE_UNQUOTED(PROJECT, "$PROJECT", [Define the project's name.])
AC_SUBST(PROJECT)
VERSION="`perl -ne 'print,exit if s/^\s*VERSION:\s*(\S*).*/\1/i' $srcdir/META`"
AC_DEFINE_UNQUOTED(VERSION, "$VERSION", [Define the project's version.])
AC_SUBST(VERSION)
DATE="`perl -ne 'print,exit if s/^\s*DATE:\s*(\S*).*/\1/i' $srcdir/META`"
test -z "$DATE" && DATE="`date +%Y-%m-%d`"
AC_DEFINE_UNQUOTED(DATE, "$DATE", [Define the build date.])
AC_SUBST(DATE)


dnl Determine the system type.
dnl
AC_CANONICAL_HOST
AC_SUBST(host_cpu)
AC_DEFINE_UNQUOTED(HOST_CPU, "$host_cpu",
  [Define the canonical host CPU type.]
)
AC_SUBST(host_os)
AC_DEFINE_UNQUOTED(HOST_OS, "$host_os",
  [Define the canonical host OS type.]
)
AC_SUBST(host_vendor)
AC_DEFINE_UNQUOTED(HOST_VENDOR, "$host_vendor",
  [Define the canonical host vendor type.]
)


dnl Check for programs.
dnl
>>>>>>> 95dfaaf7
AC_PROG_CC
AC_PROG_INSTALL
AC_PROG_MAKE_SET
X_AC_DEBUG

<<<<<<< HEAD
##
# Checks for library functions.
##
AC_CHECK_FUNCS( \
  localtime_r
)

##
# Epilogue.
##
AC_CONFIG_FILES( \
  Makefile \
  src/Makefile \
  src/conman/Makefile \
  src/conmand/Makefile \
)
AC_OUTPUT
=======
dnl Check for header files.
dnl
AC_CHECK_HEADERS( \
  paths.h \
)
AC_CHECK_HEADERS(sys/inotify.h)


dnl Check for typedefs.
dnl
AC_CHECK_TYPES(socklen_t, [], [], [#include <sys/socket.h>])


dnl Check for structures.
dnl


dnl Check for compiler characteristics.
dnl
AC_C_BIGENDIAN


dnl Check for library functions.
dnl
AC_CHECK_FUNCS( \
  inet_aton \
  inet_ntop \
  inet_pton \
  localtime_r \
  strcasecmp \
  strncasecmp \
  toint \
)
AC_REPLACE_FUNCS( \
  strlcat \
  strlcpy \
)


dnl Check for system services.
dnl


dnl Check for system-specific stuff.
dnl


dnl Check for broken <stdbool.h>.
dnl
AC_MSG_CHECKING(whether stdbool.h is broken)
AC_COMPILE_IFELSE(AC_LANG_PROGRAM([#include <stdbool.h>]),
  [ broken_stdbool=no ],
  [ broken_stdbool=yes
    AC_DEFINE(BROKEN_STDBOOL, 1,
      [Define if your <stdbool.h> header file generates an error directive.])
  ]
)
AC_MSG_RESULT(${broken_stdbool=no})


dnl Check for debug vs. production compilation.
dnl
AC_MSG_CHECKING(whether debugging is enabled)
AC_ARG_ENABLE(debug,
  AC_HELP_STRING([--enable-debug], [enable debugging for development work]),
  [ case "$enableval" in
      yes) debug=yes ;;
      no)  debug=no ;;
      *)   AC_MSG_RESULT(doh!)
           AC_MSG_ERROR([bad value "$enableval" for --enable-debug]) ;;
    esac
  ]
)
if test "$debug" = yes; then
  if test -z "$ac_save_CFLAGS"; then
    test "$ac_cv_prog_cc_g" = yes && CFLAGS="-g"
    test "$GCC" = yes && CFLAGS="$CFLAGS -Wall"
  fi
else
  if test -z "$ac_save_CFLAGS"; then
    test "$GCC" = yes && CFLAGS="-O2 -Wall" || CFLAGS="-O"
  fi
  AC_DEFINE(NDEBUG, 1, [Define if you are building a production release.])
fi
AC_MSG_RESULT(${debug=no})


dnl Check for Gray Watson's Debug Malloc Library <http://dmalloc.com/>.
dnl
AC_MSG_CHECKING(whether to use the Debug Malloc Library)
AC_ARG_WITH(dmalloc,
  AC_HELP_STRING([--with-dmalloc], [use Gray Watson's dmalloc library]),
  [ case "$withval" in
      yes) dmalloc=yes ;;
      no)  dmalloc=no ;;
      *)   AC_MSG_RESULT(doh!)
           AC_MSG_ERROR([bad value "$withval" for --with-dmalloc]) ;;
    esac
  ]
)
AC_MSG_RESULT(${dmalloc=no})
if test "$dmalloc" = yes; then
  AC_HAVE_LIBRARY(dmalloc,
    [ AC_DEFINE_UNQUOTED(WITH_DMALLOC, 1,
        [Define if using the debug malloc library.]
      )
      LIBS="-ldmalloc $LIBS"
    ], [dmalloc=no]
  )
fi
dnl
dnl Note that <stdlib.h> must be included before <dmalloc.h>.
dnl Since it's ok to include it more than once, we do so here.
dnl
AH_BOTTOM(
[#ifdef WITH_DMALLOC
#  include <stdlib.h>
#  include <dmalloc.h>
#endif /* WITH_DMALLOC */]
)


dnl Check for TCP Wrappers.
dnl
AC_ARG_WITH(tcp-wrappers,
  AC_HELP_STRING([--with-tcp-wrappers], [use Wietse Venema's TCP Wrappers]),
  [ case "$withval" in
      yes) tcp_wrappers=yes ;;
      no)  tcp_wrappers=no ;;
      *)   AC_MSG_RESULT(doh!)
           AC_MSG_ERROR([bad value "$withval" for --with-tcp-wrappers]) ;;
    esac
  ]
)
if test "$tcp_wrappers" != no; then
  AC_CHECK_HEADER(tcpd.h, ac_have_tcpd_h=yes)
  AC_CHECK_LIB(wrap, main, ac_have_libwrap=yes)
  if test "$ac_have_tcpd_h" = yes -a "$ac_have_libwrap" = yes; then
    AC_DEFINE_UNQUOTED(WITH_TCP_WRAPPERS, 1, [Define if using TCP Wrappers.])
    LIBS="-lwrap $LIBS"
    tcp_wrappers=yes
  else
    tcp_wrappers=no
  fi
  dnl
  dnl If libnsl is already getting linked, there's no reason to do it again.
  dnl
  if test "$tcp_wrappers" = yes -a "$ac_cv_lib_nsl_inet_addr" != yes; then
    AC_CHECK_LIB(nsl, yp_get_default_domain)
  fi
fi
AC_MSG_CHECKING(whether to use TCP Wrappers)
AC_MSG_RESULT(${tcp_wrappers=no})


dnl Check for FreeIPMI libraries
dnl
AC_ARG_WITH(freeipmi,
  AC_HELP_STRING([--with-freeipmi], [use FreeIPMI's Serial-Over-LAN console]),
  [ case "$withval" in
      yes) freeipmi=yes ;;
      no)  freeipmi=no ;;
      *)   AC_MSG_RESULT(doh!)
           AC_MSG_ERROR([bad value "$withval" for --with-freeipmi]) ;;
    esac
  ]
)
if test "$freeipmi" != no; then
  AC_CHECK_HEADER(ipmiconsole.h, ac_have_ipmiconsole_h=yes)
  AC_CHECK_LIB(ipmiconsole, ipmiconsole_engine_init, ac_have_ipmiconsole=yes)
  if test "$ac_have_ipmiconsole_h" = yes -a "$ac_have_ipmiconsole" = yes; then
    AC_DEFINE_UNQUOTED(WITH_FREEIPMI, 1,
      [Define if using FreeIPMI's libipmiconsole.])
    freeipmi=yes
    IPMI_OBJS="server-ipmi.o"
    IPMI_LIBS="-lipmiconsole"
  else
    freeipmi=no
  fi
fi
AC_MSG_CHECKING(whether to use FreeIPMI's libipmiconsole)
AC_MSG_RESULT(${freeipmi=no})
AC_SUBST(IPMI_OBJS)
AC_SUBST(IPMI_LIBS)


dnl Check for ConMan daemon conf file.
dnl Force a double shell-expansion of the CONF var.
dnl
CONMAN_CONF_TMP1="`eval echo ${sysconfdir}/conman.conf`"
CONMAN_CONF_TMP2="`echo $CONMAN_CONF_TMP1 | sed 's/^NONE/$ac_default_prefix/'`"
CONMAN_CONF="`eval echo $CONMAN_CONF_TMP2`"
AC_DEFINE_UNQUOTED(CONMAN_CONF, ["$CONMAN_CONF"],
  [Define the default configuration file of the ConMan daemon])
AC_SUBST(CONMAN_CONF)


dnl Check for ConMan daemon host name.
dnl
AC_MSG_CHECKING(for ConMan daemon host name)
AC_ARG_WITH(conman-host,
  AC_HELP_STRING([--with-conman-host=HOST],
    [default host name of daemon [[127.0.0.1]]]),
  [ if test -n "$withval" -a "$withval" != yes -a "$withval" != no; then
      CONMAN_HOST="$withval"
    fi
  ]
)
AC_MSG_RESULT(${CONMAN_HOST=127.0.0.1})
AC_DEFINE_UNQUOTED(CONMAN_HOST, "$CONMAN_HOST",
  [Define the default host name or IP address of the ConMan daemon])
AC_SUBST(CONMAN_HOST)


dnl Check for ConMan daemon port number.
dnl
AC_MSG_CHECKING(for ConMan daemon port number)
AC_ARG_WITH(conman-port,
  AC_HELP_STRING([--with-conman-port=PORT],
    [default port number of daemon [[7890]]]),
  [ if test `expr match "$withval" '[[0-9]]*$'` -gt 0; then
      CONMAN_PORT="$withval"
    fi
  ]
)
AC_MSG_RESULT(${CONMAN_PORT=7890})
AC_DEFINE_UNQUOTED(CONMAN_PORT, "$CONMAN_PORT",
  [Define the default port number of the ConMan daemon])
AC_SUBST(CONMAN_PORT)


dnl Check for random silliness.
dnl
AC_CACHE_CHECK([for a sense of humor], ac_cv_humor, ac_cv_humor=yes)


dnl Add defs to config.h.
dnl
AC_DEFINE(WITH_PTHREADS, 1, [Define if using Pthreads.])

AH_BOTTOM(
[
#ifdef WITH_PTHREADS
#  ifndef _REENTRANT
#    define _REENTRANT
#  endif /* _REENTRANT */
#endif /* WITH_PTHREADS */

/* Override default out_of_memory() macro definition. */
#include "log.h"
#define out_of_memory() (log_err(0, "Out of memory"), (void *) NULL)]
)


dnl Epilogue.
dnl
AC_OUTPUT_COMMANDS(echo "creating dependencies"; make depend >/dev/null)
AC_OUTPUT([
  Makefile
  etc/conman.init
  man/conman.1
  man/conman.conf.5
  man/conmand.8
])
>>>>>>> 95dfaaf7
<|MERGE_RESOLUTION|>--- conflicted
+++ resolved
@@ -1,53 +1,3 @@
-<<<<<<< HEAD
-##*****************************************************************************
-## $Id$
-##*****************************************************************************
-## Process this file with autoconf to produce a configure script.
-##*****************************************************************************
-## This file is part of ConMan: The Console Manager.
-## For details, see <http://www.llnl.gov/linux/conman/>.
-##
-## Copyright (C) 2001-2006 The Regents of the University of California.
-## Produced at Lawrence Livermore National Laboratory (cf, DISCLAIMER).
-## Written by Chris Dunlap <cdunlap@llnl.gov>.
-## UCRL-CODE-2002-009.
-##
-## This is free software; you can redistribute it and/or modify it
-## under the terms of the GNU General Public License as published by
-## the Free Software Foundation; either version 2 of the License, or
-## (at your option) any later version.
-##
-## This is distributed in the hope that it will be useful, but WITHOUT
-## ANY WARRANTY; without even the implied warranty of MERCHANTABILITY or
-## FITNESS FOR A PARTICULAR PURPOSE.  See the GNU General Public License
-## for more details.
-##
-## You should have received a copy of the GNU General Public License along
-## with this program; if not, write to the Free Software Foundation, Inc.,
-## 51 Franklin Street, Fifth Floor, Boston, MA  02110-1301  USA.
-##*****************************************************************************
-
-##
-# Prologue.
-##
-AC_INIT
-X_AC_META
-AC_CONFIG_AUX_DIR([config])
-AC_CONFIG_SRCDIR([src/conmand/conmand.c])
-X_AC_CANONICAL
-X_AC_HUMOR
-
-##
-# Automake support.
-##
-AM_INIT_AUTOMAKE([$PACKAGE], [$VERSION], [gnu no-define])
-AC_CONFIG_HEADERS([config/config.h])
-AM_MAINTAINER_MODE
-
-##
-# Checks for programs.
-##
-=======
 #******************************************************************************
 # ConMan AutoConf Configuration
 #   Process this file with autoconf to produce a configure script.
@@ -117,31 +67,25 @@
 
 dnl Check for programs.
 dnl
->>>>>>> 95dfaaf7
 AC_PROG_CC
 AC_PROG_INSTALL
+AC_PROG_LN_S
 AC_PROG_MAKE_SET
-X_AC_DEBUG
-
-<<<<<<< HEAD
-##
-# Checks for library functions.
-##
-AC_CHECK_FUNCS( \
-  localtime_r
-)
-
-##
-# Epilogue.
-##
-AC_CONFIG_FILES( \
-  Makefile \
-  src/Makefile \
-  src/conman/Makefile \
-  src/conmand/Makefile \
-)
-AC_OUTPUT
-=======
+AC_PROG_RANLIB
+
+
+dnl Check for libraries.
+dnl
+AC_CHECK_LIB(socket, socket)
+dnl
+dnl libnsl is only needed if libsocket is required; this test prevents it
+dnl   from being linked into the Linux executable when it is not needed.
+dnl
+if test "$ac_cv_lib_socket_socket" = yes; then
+  AC_CHECK_LIB(nsl, inet_addr)
+fi
+
+
 dnl Check for header files.
 dnl
 AC_CHECK_HEADERS( \
@@ -405,5 +349,4 @@
   man/conman.1
   man/conman.conf.5
   man/conmand.8
-])
->>>>>>> 95dfaaf7
+])